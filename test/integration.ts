--- conflicted
+++ resolved
@@ -210,10 +210,7 @@
 
     });    
 
-<<<<<<< HEAD
-=======
     // TODO: Merge this tests with create and update an account
->>>>>>> 82c27349
     it('Creates and Updates a Lead',function (){
         // create a lead
         // try different data types
@@ -228,28 +225,8 @@
                     };
         var leadId = crm.create("lead",lead);
         crm.update("lead",{leadid:leadId,estimatedCloseDate:null});
-<<<<<<< HEAD
-
-        // delete created record
         crm.delete("lead",leadId);
-
-    });
-
-    it('Creates a connection between a lead and an Account',function (){
-        // create a lead
-        var leadId = crm.create("lead",{description:"test"});
-        var accountId = crm.create("account",{name:"test"});
-
-        var connectionId = crm.create("connection", {record1id:{id:accountId,type:"account"}, record2id:{id:leadId,type:"lead"}});
-
-        // delete created record
-        crm.delete("connection",connectionId);
-        crm.delete("account",accountId);
-=======
->>>>>>> 82c27349
-        crm.delete("lead",leadId);
-    });
-
+    });
 
     it('Associates and Disassociates a lead and an contact',function (){
         // create a lead
@@ -378,8 +355,5 @@
       assert.deepEqual(users,users2);
 
     });
-
-
-
   });
 }