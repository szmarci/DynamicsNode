--- conflicted
+++ resolved
@@ -264,190 +264,6 @@
         return null;
     }
 
-<<<<<<< HEAD
-    public object GetEntityMetadata(dynamic options)
-    {
-        var entityName = options.entityName;
-        var metadata = GetMetadataFromCache(entityName);
-        var res = Newtonsoft.Json.JsonConvert.SerializeObject(metadata);
-        return res;
-    }
-
-    private Entity Convert(string entityName, object[] values)
-    {
-
-        var metadata = GetMetadataFromCache(entityName);
-        var entity = new Entity(entityName);
-
-        for (int i = 0; i < values.Length; i += 2)
-        {
-            string fieldName = (string)values[i];
-            fieldName = fieldName.ToLower();// Normalize casing in field names
-            object fieldValue = values[i + 1];
-            AttributeMetadata fieldMetadata = Array.Find(metadata.Attributes, x => string.Compare(x.LogicalName, fieldName) == 0);
-
-            if (fieldMetadata != null)
-            {
-                if (fieldMetadata.AttributeType != AttributeTypeCode.State && fieldMetadata.AttributeType != AttributeTypeCode.Status)
-                {
-                    object fieldConvertedValue = Convert(fieldValue, fieldMetadata);
-                    entity.Attributes.Add(fieldName.ToLower(), fieldConvertedValue);
-                }
-                else
-                {
-                    Console.WriteLine("Warning** {0} attribute ignored. To change the status, use the SetStatus operation", fieldName);
-                }
-            }
-            else
-            {
-                Console.WriteLine("Warning** attribute {0} not found in entity {1}", fieldName, entityName);
-            }
-        }
-
-        return entity;
-    }
-
-    private object Convert(object fieldValue, AttributeMetadata fieldMetadata)
-    {
-        object convertedValue = null;
-
-        switch (fieldMetadata.AttributeType)
-        {
-            case AttributeTypeCode.Picklist:
-                convertedValue = ConvertToOptionSet(fieldValue, fieldMetadata);
-                break;
-            case AttributeTypeCode.Uniqueidentifier:
-                convertedValue = ConvertToUniqueidentifier(fieldValue);
-                break;
-            case AttributeTypeCode.Customer:
-                convertedValue = ConvertToCustomer(fieldValue);
-                break;
-            case AttributeTypeCode.DateTime:
-                convertedValue = ConvertToDateTime(fieldValue);
-                break;
-            case AttributeTypeCode.Lookup:
-                convertedValue = ConvertToLookup(fieldValue, fieldMetadata);
-                break;
-            default:
-                // No conversion needed
-                convertedValue = fieldValue;
-                break;
-        }
-
-
-        return convertedValue;
-    }
-
-    private EntityReference ConvertToLookup(object fieldValue, AttributeMetadata fieldMetadata)
-    {
-        EntityReference lookupValue=null;
-        Guid guidValue;
-        string targetEntityName = null;
-
-        if (fieldValue != null)
-        {
-            if (fieldValue.GetType() == typeof(ExpandoObject))
-            {
-                dynamic expandoValue = (ExpandoObject)fieldValue;
-                targetEntityName = expandoValue.type;
-                guidValue = Guid.Parse(expandoValue.id);
-            }
-            else
-            {
-                var lookupMetadata = (LookupAttributeMetadata)fieldMetadata;
-                if (lookupMetadata.Targets.Length > 1) throw new Exception("Too many targets");
-
-                targetEntityName = lookupMetadata.Targets[0];
-
-
-                if (Guid.TryParse((string)fieldValue, out guidValue))
-                {
-                    // Is a Guid
-                }
-                else
-                {
-                    // Is a text, or something else, so we have to get its Id
-
-                    EntityMetadata targetEntityMetadata = GetMetadataFromCache(targetEntityName);
-                    var primaryNameAttribute = targetEntityMetadata.PrimaryNameAttribute;
-                    var targetEntityIdFieldName = targetEntityMetadata.PrimaryIdAttribute;
-                    QueryExpression qry = new QueryExpression(targetEntityName);
-                    qry.Criteria.AddCondition(new ConditionExpression(primaryNameAttribute, ConditionOperator.Equal, fieldValue));
-                    var lookupRecords = _service.RetrieveMultiple(qry);
-                    if (lookupRecords.Entities.Count == 0) throw new Exception("no records found");
-                    if (lookupRecords.Entities.Count > 1) throw new Exception("more than one record found");
-                    guidValue = (Guid)lookupRecords.Entities[0].Attributes[targetEntityIdFieldName];
-                }
-            }
-            lookupValue = new EntityReference(targetEntityName, guidValue);
-        }
-
-        return lookupValue;
-    }
-
-    private object ConvertToDateTime(object fieldValue)
-    {
-        object convertedValue = null;
-        if (fieldValue != null)
-        {
-            if (fieldValue.GetType() == typeof(DateTime))
-            {
-                return fieldValue;
-            }
-            else
-            {
-                return DateTime.Parse((string)fieldValue);
-            }
-        }
-        return convertedValue;
-    }
-
-    private Guid ConvertToUniqueidentifier(object value)
-    {
-        return Guid.Parse((string)value);
-    }
-
-    private EntityReference ConvertToCustomer(dynamic value)
-    {
-        string id = (string)value.id;
-        var guid = new Guid(id);
-        string customerType = value.type;
-        return new EntityReference(customerType,guid);
-    }
-
-
-    private OptionSetValue ConvertToOptionSet(object value, AttributeMetadata fieldMetadata)
-    {
-        OptionSetValue optionsetValue;
-        int intValue = default(int);
-
-        if (value.GetType() == typeof(int))
-        {
-            intValue = (int)value;
-        }
-        else
-        {
-            var found = false;
-            // try to get the optionset value from a string
-            PicklistAttributeMetadata optionsetMetadata = (PicklistAttributeMetadata)fieldMetadata;
-            foreach (var optionMetadata in optionsetMetadata.OptionSet.Options)
-            {
-                if (optionMetadata.Label.UserLocalizedLabel.Label == (string)value)
-                {
-                    intValue = optionMetadata.Value.Value;
-                    found = true;
-                    break;
-                }
-            }
-            if (!found) throw new Exception("Optionset value nor found");
-        }
-
-        optionsetValue = new OptionSetValue(intValue);
-        return optionsetValue;
-    }
-
-=======
->>>>>>> 82c27349
     private object[] Convert(Entity entityRecord)
     {
         var values = new List<object>();
